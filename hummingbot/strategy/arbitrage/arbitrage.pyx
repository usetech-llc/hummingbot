# distutils: language=c++

import pandas as pd
from typing import (
    List,
    Tuple,
)

from hummingbot.market.market_base cimport MarketBase
from hummingbot.core.event.events import (
    TradeType,
    OrderType,
)
from hummingbot.core.data_type.market_order import MarketOrder
from hummingbot.core.data_type.order_book import OrderBook
from hummingbot.core.network_iterator import NetworkStatus
from hummingbot.strategy.strategy_base import StrategyBase
from hummingbot.strategy.market_symbol_pair import MarketSymbolPair
from hummingbot.strategy.arbitrage.arbitrage_market_pair import ArbitrageMarketPair
from hummingbot.core.utils.exchange_rate_conversion import ExchangeRateConversion
import logging

NaN = float("nan")
as_logger = None


cdef class ArbitrageStrategy(StrategyBase):
    OPTION_LOG_STATUS_REPORT = 1 << 0
    OPTION_LOG_CREATE_ORDER = 1 << 1
    OPTION_LOG_ORDER_COMPLETED = 1 << 2
    OPTION_LOG_PROFITABILITY_STEP = 1 << 3
    OPTION_LOG_FULL_PROFITABILITY_STEP = 1 << 4
    OPTION_LOG_INSUFFICIENT_ASSET = 1 << 5
    OPTION_LOG_ALL = 0xfffffffffffffff
    MARKET_ORDER_MAX_TRACKING_TIME = 60.0 * 10

    @classmethod
    def logger(cls):
        global as_logger
        if as_logger is None:
            as_logger = logging.getLogger(__name__)
        return as_logger

    def __init__(self,
                 market_pairs: List[ArbitrageMarketPair],
                 min_profitability: float,
                 logging_options: int = OPTION_LOG_ORDER_COMPLETED,
                 status_report_interval: float = 60.0,
                 next_trade_delay_interval: float = 15.0):

        if len(market_pairs) < 0:
            raise ValueError(f"market_pairs must not be empty.")
        super().__init__()
        self._logging_options = logging_options
        self._market_pairs = market_pairs
        self._min_profitability = min_profitability
        self._all_markets_ready = False
        self._order_id_to_market = {}
        self._tracked_taker_orders = {}
        self._status_report_interval = status_report_interval
        self._last_timestamp = 0
        self._next_trade_delay = next_trade_delay_interval
        self._last_trade_timestamps = {}

        cdef:
<<<<<<< HEAD
            set all_markets = {
                market
                for market_pair in self._market_pairs
                for market in [market_pair.market_1, market_pair.market_2]
            }
=======
            MarketBase typed_market

        for market_pair in self._market_pairs:
            for market in [market_pair.first.market, market_pair.second.market]:
                self._markets.add(market)
                typed_market = market
                typed_market.c_add_listener(self.SELL_ORDER_COMPLETED_EVENT_TAG, self._sell_order_completed_listener)
                typed_market.c_add_listener(self.BUY_ORDER_COMPLETED_EVENT_TAG, self._buy_order_completed_listener)
                typed_market.c_add_listener(self.ORDER_FAILURE_EVENT_TAG, self._order_failed_listener)
                typed_market.c_add_listener(self.ORDER_CANCELLED_EVENT_TAG, self._order_canceled_listener)
>>>>>>> 5cd9100d

        self.c_add_markets(list(all_markets))

    @property
    def tracked_taker_orders(self) -> List[Tuple[MarketBase, MarketOrder]]:
        return [(market_symbol_pair[0], order) for market_symbol_pair, order_map in self._tracked_taker_orders.items()
                for order in order_map.values()]
    @property
    def tracked_taker_orders_data_frame(self) -> List[pd.DataFrame]:
        market_orders = [[market_symbol_pair.market.name, market_symbol_pair.trading_pair, order_id, order.amount,
                          pd.Timestamp(order.timestamp, unit='s', tz='UTC').strftime('%Y-%m-%d %H:%M:%S')
                          ]
                         for market_symbol_pair, order_map in self._tracked_taker_orders.items()
                         for order_id, order in order_map.items()]

        return pd.DataFrame(data=market_orders, columns=["market", "symbol", "order_id", "quantity", "timestamp"])

    def format_status(self) -> str:
        cdef:
            list lines = []
            list warning_lines = []
        for market_pair in self._market_pairs:
            if not (market_pair.first.market.network_status is NetworkStatus.CONNECTED and
                    market_pair.second.market.network_status is NetworkStatus.CONNECTED):
                warning_lines.extend([
                    f"  Markets are offline for the {market_pair.first.trading_pair} // "
                    f"{market_pair.second.trading_pair} pair. "
                    f"No arbitrage is possible.",
                    ""
                ])
                continue

            markets_df = self.market_status_data_frame([market_pair.first, market_pair.second])
            lines.extend(["", "  Markets:"] +
                         ["    " + line for line in str(markets_df).split("\n")])

            assets_df = self.wallet_balance_data_frame([market_pair.first, market_pair.second])
            lines.extend(["", "  Assets:"] +
                         ["    " + line for line in str(assets_df).split("\n")])

            profitability_buy_2_sell_1, profitability_buy_1_sell_2 = \
                self.c_calculate_arbitrage_top_order_profitability(market_pair)

            lines.extend(
                ["", "  Profitability:"] +
                [f"    take bid on {market_pair.first.market.name}, "
                 f"take ask on {market_pair.second.market.name}: {round(profitability_buy_2_sell_1 * 100, 4)} %"] +
                [f"    take ask on {market_pair.first.market.name}, "
                 f"take bid on {market_pair.second.market.name}: {round(profitability_buy_1_sell_2 * 100, 4)} %"])

            # See if there're any pending market orders.
            if self._tracked_taker_orders:
                df_lines = str(self.tracked_taker_orders_data_frame).split("\n")
                lines.extend(["", "  Pending market orders:"] +
                             ["    " + line for line in df_lines])
            else:
                lines.extend(["", "  No pending market orders."])

            warning_lines.extend(self.balance_warning([market_pair.first, market_pair.second]))

        if len(warning_lines) > 0:
            lines.extend(["", "  *** WARNINGS ***"] + warning_lines)

        return "\n".join(lines)

    cdef c_start_tracking_market_order(self, object market_symbol_pair, str order_id, bint is_buy, object quantity):
        if market_symbol_pair not in self._tracked_taker_orders:
            self._tracked_taker_orders[market_symbol_pair] = {}
        self._tracked_taker_orders[market_symbol_pair][order_id] = MarketOrder(
            order_id,
            market_symbol_pair.trading_pair,
            is_buy,
            market_symbol_pair.base_asset,
            market_symbol_pair.quote_asset,
            float(quantity),
            self._current_timestamp
        )
        self._order_id_to_market[order_id] = market_symbol_pair
        self._last_trade_timestamps[market_symbol_pair] = self._current_timestamp

    cdef c_stop_tracking_market_order(self, str order_id):
        cdef:
            object market_symbol_pair = self._order_id_to_market[order_id]
        if order_id in self._tracked_taker_orders.get(market_symbol_pair, {}):
            del self._tracked_taker_orders[market_symbol_pair][order_id]
            if len(self._tracked_taker_orders[market_symbol_pair]) < 1:
                del self._tracked_taker_orders[market_symbol_pair]
        if order_id in self._order_id_to_market:
            del self._order_id_to_market[order_id]

    cdef c_tick(self, double timestamp):
        StrategyBase.c_tick(self, timestamp)

        cdef:
            int64_t current_tick = <int64_t>(timestamp // self._status_report_interval)
            int64_t last_tick = <int64_t>(self._last_timestamp // self._status_report_interval)
            bint should_report_warnings = ((current_tick > last_tick) and
                                           (self._logging_options & self.OPTION_LOG_STATUS_REPORT))
        try:
            if not self._all_markets_ready:
                self._all_markets_ready = all([market.ready for market in self._sb_markets])
                if not self._all_markets_ready:
                    # Markets not ready yet. Don't do anything.
                    if should_report_warnings:
                        self.logger().warning(f"Markets are not ready. No arbitrage trading is permitted.")
                    return
                else:
                    if self.OPTION_LOG_STATUS_REPORT:
                        self.logger().info(f"Markets are ready. Trading started.")

            if not all([market.network_status is NetworkStatus.CONNECTED for market in self._sb_markets]):
                if should_report_warnings:
                    self.logger().warning(f"Markets are not all online. No arbitrage trading is permitted.")
                return

            for market_pair in self._market_pairs:
                self.c_process_market_pair(market_pair)
        finally:
            self._last_timestamp = timestamp

    cdef c_did_complete_buy_order(self, object buy_order_completed_event):
        cdef:
            str order_id = buy_order_completed_event.order_id
            object market_symbol_pair = self._order_id_to_market.get(order_id)
        if market_symbol_pair is not None:
            if self._logging_options & self.OPTION_LOG_ORDER_COMPLETED:
                self.log_with_clock(logging.INFO,
                                    f"Market order completed on {market_symbol_pair[0].name}: {order_id}")
            self.c_stop_tracking_market_order(order_id)

    cdef c_did_complete_sell_order(self, object sell_order_completed_event):
        cdef:
            str order_id = sell_order_completed_event.order_id
            object market_symbol_pair = self._order_id_to_market.get(order_id)
        if market_symbol_pair is not None:
            if self._logging_options & self.OPTION_LOG_ORDER_COMPLETED:
                self.log_with_clock(logging.INFO,
                                    f"Market order completed on {market_symbol_pair[0].name}: {order_id}")
            self.c_stop_tracking_market_order(order_id)

    cdef c_did_fail_order(self, object fail_event):
        cdef:
            str order_id = fail_event.order_id
            object market_symbol_pair = self._order_id_to_market.get(fail_event.order_id)
        if market_symbol_pair is not None:
            self.log_with_clock(logging.INFO,
                                f"Market order failed on {market_symbol_pair[0].name}: {order_id}")
            self.c_stop_tracking_market_order(order_id)

    cdef c_did_cancel_order(self, object cancel_event):
        cdef:
            str order_id = cancel_event.order_id
            object market_symbol_pair = self._order_id_to_market.get(order_id)
        if market_symbol_pair is not None:
            self.log_with_clock(logging.INFO,
                                f"Market order canceled on {market_symbol_pair[0].name}: {order_id}")
            self.c_stop_tracking_market_order(order_id)

    cdef tuple c_calculate_arbitrage_top_order_profitability(self, object market_pair):
        """
        Calculate the profitability of crossing the exchanges in both directions (buy on exchange 2 + sell
        on exchange 1 | buy on exchange 1 + sell on exchange 2) using the best bid and ask price on each.
        :param market_pair:
        :return: (double, double) that indicates profitability of arbitraging on each side
        """
        cdef:
            double market_1_bid_price = ExchangeRateConversion.get_instance().adjust_token_rate(
                market_pair.first.quote_asset, market_pair.first.order_book.get_price(False))
            double market_1_ask_price = ExchangeRateConversion.get_instance().adjust_token_rate(
                market_pair.first.quote_asset, market_pair.first.order_book.get_price(True))
            double market_2_bid_price = ExchangeRateConversion.get_instance().adjust_token_rate(
                market_pair.second.quote_asset, market_pair.second.order_book.get_price(False))
            double market_2_ask_price = ExchangeRateConversion.get_instance().adjust_token_rate(
                market_pair.second.quote_asset, market_pair.second.order_book.get_price(True))
        profitability_buy_2_sell_1 = market_1_bid_price / market_2_ask_price - 1
        profitability_buy_1_sell_2 = market_2_bid_price / market_1_ask_price - 1
        return profitability_buy_2_sell_1, profitability_buy_1_sell_2

    cdef c_ready_for_new_orders(self, list market_symbol_pairs):
        cdef:
            double time_left
        for market_symbol_pair in market_symbol_pairs:
            # Do not continue if there are pending market order
            if len(self._tracked_taker_orders.get(market_symbol_pair, {})) > 0:
                # consider market order completed if it was already x time old
                if any([order.timestamp - self._current_timestamp < self.MARKET_ORDER_MAX_TRACKING_TIME
                       for order in self._tracked_taker_orders[market_symbol_pair].values()]):
                    return False
            # Wait for the cool off interval before the next trade, so wallet balance is up to date
            ready_to_trade_time = self._last_trade_timestamps.get(market_symbol_pair, 0) + self._next_trade_delay
            if market_symbol_pair in self._last_trade_timestamps and ready_to_trade_time > self._current_timestamp:
                time_left = self._current_timestamp - self._last_trade_timestamps[market_symbol_pair] - self._next_trade_delay
                self.log_with_clock(
                    logging.INFO,
                    f"Cooling off from previous trade on {market_symbol_pair.market.name}. "
                    f"Resuming in {int(time_left)} seconds."
                )
                return False
        return True

    cdef c_process_market_pair(self, object market_pair):
        """
        Check which direction is more profitable (buy/sell on exchange 2/1 or 1/2) and send the more
        profitable direction for execution.
        """
        if not self.c_ready_for_new_orders([market_pair.first, market_pair.second]):
            return

        profitability_buy_2_sell_1, profitability_buy_1_sell_2 = \
            self.c_calculate_arbitrage_top_order_profitability(market_pair)

        if profitability_buy_1_sell_2 < self._min_profitability and profitability_buy_2_sell_1 < self._min_profitability:
            return

        if profitability_buy_1_sell_2 > profitability_buy_2_sell_1:
            # it is more profitable to buy on market_1 and sell on market_2
            self.c_process_market_pair_inner(market_pair.first, market_pair.second)
        else:
            self.c_process_market_pair_inner(market_pair.second, market_pair.first)


    cdef c_process_market_pair_inner(self, object buy_market_symbol_pair, object sell_market_symbol_pair):
        """        
        Execute strategy for the input market pair
        :param buy_market_symbol_pair: MarketSymbolPair
        :param sell_market_symbol_pair: MarketSymbolPair               
        :return: 
        """
        cdef:
            double quantized_buy_amount
            double quantized_sell_amount
            double quantized_order_amount
            str buy_order_id
            str sell_order_id
            double best_amount = 0.0 # best profitable order amount
            double best_profitability = 0.0 # best profitable order amount
            MarketBase buy_market = buy_market_symbol_pair.market
            MarketBase sell_market = sell_market_symbol_pair.market

        best_amount, best_profitability = self.c_find_best_profitable_amount(
            buy_market_symbol_pair, sell_market_symbol_pair
        )
        quantized_buy_amount = buy_market.c_quantize_order_amount(buy_market_symbol_pair.trading_pair, best_amount)
        quantized_sell_amount = sell_market.c_quantize_order_amount(sell_market_symbol_pair.trading_pair, best_amount)
        quantized_order_amount = min(quantized_buy_amount, quantized_sell_amount)

        if quantized_order_amount:
            if self._logging_options & self.OPTION_LOG_CREATE_ORDER:
                self.log_with_clock(logging.INFO,
                                    f"Executing market order buy of {buy_market_symbol_pair.trading_pair} "
                                    f"at {buy_market_symbol_pair.market.name} "
                                    f"and sell of {sell_market_symbol_pair.trading_pair} "
                                    f"at {sell_market_symbol_pair.market.name} "
                                    f"with amount {quantized_order_amount}, "
                                    f"and profitability {best_profitability}")

            buy_order_id = self.c_buy_with_specific_market(buy_market_symbol_pair, quantized_order_amount,
                                                           order_type=OrderType.MARKET)
            sell_order_id = self.c_sell_with_specific_market(sell_market_symbol_pair, quantized_order_amount,
                                                             order_type=OrderType.MARKET)
            self.c_start_tracking_market_order(buy_market_symbol_pair, buy_order_id, True, quantized_order_amount)
            self.c_start_tracking_market_order(sell_market_symbol_pair, sell_order_id, True, quantized_order_amount)
            self.logger().info(self.format_status())

    cdef c_buy_with_specific_market(self, object market_symbol_pair, double amount,
                                    object order_type = OrderType.MARKET, double price = 0.0):
        cdef:
            MarketBase market = market_symbol_pair.market
        if market not in self._sb_markets:
            raise ValueError(f"market object for buy order is not in the whitelisted markets set.")
        return market.c_buy(market_symbol_pair.trading_pair, amount, order_type=order_type, price=price)

    cdef c_sell_with_specific_market(self, object market_symbol_pair, double amount,
                                     object order_type = OrderType.MARKET, double price = 0.0):
        cdef:
            MarketBase market = market_symbol_pair.market
        if market not in self._sb_markets:
            raise ValueError(f"market object for sell order is not in the whitelisted markets set.")
        return market.c_sell(market_symbol_pair.trading_pair, amount, order_type=order_type, price=price)

    @classmethod
    def find_profitable_arbitrage_orders(cls,
                                         min_profitability,
                                         sell_order_book: OrderBook,
                                         buy_order_book: OrderBook,
                                         buy_market_quote_asset,
                                         sell_market_quote_asset):

        return c_find_profitable_arbitrage_orders(min_profitability,
                                                  sell_order_book,
                                                  buy_order_book,
                                                  buy_market_quote_asset,
                                                  sell_market_quote_asset)


    cdef tuple c_find_best_profitable_amount(self, object buy_market_symbol_pair, object sell_market_symbol_pair):
        cdef:
            double total_bid_value = 0 # total revenue
            double total_ask_value = 0 # total cost
            double total_bid_value_adjusted = 0 # total revenue adjusted with exchange rate conversion
            double total_ask_value_adjusted = 0 # total cost adjusted with exchange rate conversion
            double total_previous_step_base_amount = 0
            double profitability
            double best_profitable_order_amount = 0.0
            double best_profitable_order_profitability = 0.0
            object buy_fee
            object sell_fee
            double total_sell_flat_fees
            double total_buy_flat_fees
            double quantized_profitable_base_amount
            double net_sell_proceeds
            double net_buy_costs
            MarketBase buy_market = buy_market_symbol_pair.market
            MarketBase sell_market = sell_market_symbol_pair.market
            OrderBook buy_order_book = buy_market_symbol_pair.order_book
            OrderBook sell_order_book = sell_market_symbol_pair.order_book

        profitable_orders = c_find_profitable_arbitrage_orders(self._min_profitability,
                                                               buy_order_book,
                                                               sell_order_book,
                                                               buy_market_symbol_pair.quote_asset,
                                                               sell_market_symbol_pair.quote_asset)

        # check if each step meets the profit level after fees, and is within the wallet balance
        # fee must be calculated at every step because fee might change a potentially profitable order to unprofitable
        # market.c_get_fee returns a namedtuple with 2 keys "percent" and "flat_fees"
        # "percent" is the percent in decimals the exchange charges for the particular trade
        # "flat_fees" returns list of additional fees ie: [("ETH", 0.01), ("BNB", 2.5)]
        # typically most exchanges will only have 1 flat fee (ie: gas cost of transaction in ETH)
        for bid_price_adjusted, ask_price_adjusted, bid_price, ask_price, amount in profitable_orders:
            buy_fee = buy_market.c_get_fee(
                buy_market_symbol_pair.base_asset,
                buy_market_symbol_pair.quote_asset,
                OrderType.MARKET,
                TradeType.BUY,
                total_previous_step_base_amount + amount,
                ask_price
            )
            sell_fee = sell_market.c_get_fee(
                sell_market_symbol_pair.base_asset,
                sell_market_symbol_pair.quote_asset,
                OrderType.MARKET,
                TradeType.SELL,
                total_previous_step_base_amount + amount,
                bid_price
            )
            # accumulated flat fees of exchange
            total_buy_flat_fees = 0.0
            total_sell_flat_fees = 0.0
            for buy_flat_fee_asset, buy_flat_fee_amount in buy_fee.flat_fees:
                if buy_flat_fee_asset == buy_market_symbol_pair.quote_asset:
                    total_buy_flat_fees += buy_flat_fee_amount
                else:
                    # if the flat fee currency symbol does not match quote symbol, convert to quote currency value
                    total_buy_flat_fees += ExchangeRateConversion.get_instance().convert_token_value(
                        amount=buy_flat_fee_amount,
                        from_currency=buy_flat_fee_asset,
                        to_currency=buy_market_symbol_pair.quote_asset
                    )
            for sell_flat_fee_asset, sell_flat_fee_amount in sell_fee.flat_fees:
                if sell_flat_fee_asset == sell_market_symbol_pair.quote_asset:
                    total_sell_flat_fees += sell_flat_fee_amount
                else:
                    total_sell_flat_fees += ExchangeRateConversion.get_instance().convert_token_value(
                        amount=sell_flat_fee_amount,
                        from_currency=sell_flat_fee_asset,
                        to_currency=sell_market_symbol_pair.quote_asset
                    )
            # accumulated profitability with fees
            total_bid_value_adjusted += bid_price_adjusted * amount
            total_ask_value_adjusted += ask_price_adjusted * amount
            net_sell_proceeds = total_bid_value_adjusted * (1 - sell_fee.percent) - total_sell_flat_fees
            net_buy_costs = total_ask_value_adjusted * (1 + buy_fee.percent) + total_buy_flat_fees
            profitability = net_sell_proceeds / net_buy_costs

            # if current step is within minimum profitability, set to best profitable order
            # because the total amount is greater than the previous step
            if profitability > (1 + self._min_profitability):
                best_profitable_order_amount = total_previous_step_base_amount + amount
                best_profitable_order_profitability = profitability

            if self._logging_options & self.OPTION_LOG_PROFITABILITY_STEP:
                self.log_with_clock(logging.DEBUG, f"Total profitability with fees: {profitability}, "
                                                   f"Current step profitability: {bid_price/ask_price},"
                                                   f"bid, ask price, amount: {bid_price, ask_price, amount}")

            # stop current step if buy/sell market does not have enough asset
            if buy_market_symbol_pair.quote_balance < net_buy_costs or \
                    sell_market_symbol_pair.base_balance < (total_previous_step_base_amount + amount):
                # use previous step as best profitable order if below min profitability
                if profitability < (1 + self._min_profitability):
                    break
                if self._logging_options & self.OPTION_LOG_INSUFFICIENT_ASSET:
                    self.log_with_clock(logging.DEBUG,
                                    f"Not enough asset to complete this step. "
                                    f"Quote asset needed: {total_ask_value + ask_price * amount}. "
                                    f"Quote asset balance: {buy_market_symbol_pair.quote_balance}. "
                                    f"Base asset needed: {total_bid_value + bid_price * amount}. "
                                    f"Base asset balance: {sell_market_symbol_pair.base_balance}. ")

                # market buys need to be adjusted to account for additional fees
                buy_market_adjusted_order_size = (buy_market_symbol_pair.quote_balance / ask_price - total_buy_flat_fees)\
                                                 / (1 + buy_fee.percent)
                # buy and sell with the amount of available base or quote asset, whichever is smaller
                best_profitable_order_amount = min(sell_market_symbol_pair.base_balance, buy_market_adjusted_order_size)
                best_profitable_order_profitability = profitability
                break

            total_bid_value += bid_price * amount
            total_ask_value += ask_price * amount
            total_previous_step_base_amount += amount

        if self._logging_options & self.OPTION_LOG_FULL_PROFITABILITY_STEP:
            self.log_with_clock(logging.DEBUG,
                "\n" + pd.DataFrame(
                    data=[
                        [b_price_adjusted/a_price_adjusted,
                         b_price_adjusted, a_price_adjusted, b_price, a_price, amount]
                        for b_price_adjusted, a_price_adjusted, b_price, a_price, amount in profitable_orders],
                    columns=['raw_profitability', 'bid_price_adjusted', 'ask_price_adjusted',
                             'bid_price', 'ask_price', 'step_amount']
                ).to_string()
            )

        return best_profitable_order_amount, best_profitable_order_profitability

    # The following exposed Python functions are meant for unit tests
    # ---------------------------------------------------------------
    def find_best_profitable_amount(self, buy_market: MarketSymbolPair, sell_market: MarketSymbolPair):
        return self.c_find_best_profitable_amount(buy_market, sell_market)
    def ready_for_new_orders(self, market_pair):
        return self.c_ready_for_new_orders(market_pair)
    # ---------------------------------------------------------------

def find_profitable_arbitrage_orders(min_profitability: float, buy_order_book: OrderBook, sell_order_book: OrderBook,
                                     buy_market_quote_asset: str, sell_market_quote_asset: str):
    return c_find_profitable_arbitrage_orders(min_profitability, buy_order_book, sell_order_book,
                                              buy_market_quote_asset, sell_market_quote_asset)

cdef list c_find_profitable_arbitrage_orders(double min_profitability,
                                             OrderBook buy_order_book,
                                             OrderBook sell_order_book,
                                             str buy_market_quote_asset,
                                             str sell_market_quote_asset):
    """
    Iterates through sell and buy order books and returns a list of matched profitable sell and buy order
    pairs with sizes.
    :param min_profitability: 
    :param buy_order_book: 
    :param sell_order_book: 
    :param buy_market_quote_asset: 
    :param sell_market_quote_asset: 
    :return: ordered list of (bid_price, ask_price, amount) 
    """
    cdef:
        double step_amount = 0
        double bid_leftover_amount = 0
        double ask_leftover_amount = 0
        object current_bid = None
        object current_ask = None
        double current_bid_price_adjusted
        double current_ask_price_adjusted

    profitable_orders = []
    bid_it = sell_order_book.bid_entries()
    ask_it = buy_order_book.ask_entries()
    try:
        while True:
            if bid_leftover_amount == 0 and ask_leftover_amount == 0:
                # both current ask and bid orders are filled, advance to the next bid and ask order
                current_bid = next(bid_it)
                current_ask = next(ask_it)
                ask_leftover_amount = current_ask.amount
                bid_leftover_amount = current_bid.amount

            elif bid_leftover_amount > 0 and ask_leftover_amount == 0:
                # current ask order filled completely, advance to the next ask order
                current_ask = next(ask_it)
                ask_leftover_amount = current_ask.amount

            elif ask_leftover_amount > 0 and bid_leftover_amount == 0:
                # current bid order filled completely, advance to the next bid order
                current_bid = next(bid_it)
                bid_leftover_amount = current_bid.amount

            elif bid_leftover_amount > 0 and ask_leftover_amount > 0:
                # current ask and bid orders are not completely filled, no need to advance iterators
                pass
            else:
                # something went wrong if leftover amount is negative
                break

            # adjust price based on the quote token rates
            current_bid_price_adjusted = ExchangeRateConversion.get_instance().adjust_token_rate(
                sell_market_quote_asset, current_bid.price)
            current_ask_price_adjusted = ExchangeRateConversion.get_instance().adjust_token_rate(
                buy_market_quote_asset,  current_ask.price)
            # arbitrage not possible
            if current_bid_price_adjusted < current_ask_price_adjusted:
                break
            # allow negative profitability for debugging
            if min_profitability<0 and current_bid_price_adjusted/current_ask_price_adjusted < (1 + min_profitability):
                break

            step_amount = min(bid_leftover_amount, ask_leftover_amount)
            profitable_orders.append((current_bid_price_adjusted,
                                      current_ask_price_adjusted,
                                      current_bid.price,
                                      current_ask.price,
                                      step_amount))

            ask_leftover_amount -= step_amount
            bid_leftover_amount -= step_amount

    except StopIteration:
        pass

    return profitable_orders<|MERGE_RESOLUTION|>--- conflicted
+++ resolved
@@ -63,24 +63,11 @@
         self._last_trade_timestamps = {}
 
         cdef:
-<<<<<<< HEAD
             set all_markets = {
                 market
                 for market_pair in self._market_pairs
-                for market in [market_pair.market_1, market_pair.market_2]
+                for market in [market_pair.first.market, market_pair.second.market]
             }
-=======
-            MarketBase typed_market
-
-        for market_pair in self._market_pairs:
-            for market in [market_pair.first.market, market_pair.second.market]:
-                self._markets.add(market)
-                typed_market = market
-                typed_market.c_add_listener(self.SELL_ORDER_COMPLETED_EVENT_TAG, self._sell_order_completed_listener)
-                typed_market.c_add_listener(self.BUY_ORDER_COMPLETED_EVENT_TAG, self._buy_order_completed_listener)
-                typed_market.c_add_listener(self.ORDER_FAILURE_EVENT_TAG, self._order_failed_listener)
-                typed_market.c_add_listener(self.ORDER_CANCELLED_EVENT_TAG, self._order_canceled_listener)
->>>>>>> 5cd9100d
 
         self.c_add_markets(list(all_markets))
 
