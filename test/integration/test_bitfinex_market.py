import asyncio
import contextlib
import logging
import os
import sys
import time
import unittest
from os.path import join, realpath
from typing import (
    List
)

import conf
from hummingbot.core.clock import (
    Clock,
    ClockMode
)
from hummingbot.core.event.event_logger import EventLogger
from hummingbot.core.event.events import (
    MarketEvent,
    OrderType, TradeType, TradeFee)
from hummingbot.core.utils.async_utils import (
    safe_ensure_future,
    safe_gather,
)
from hummingbot.logger.struct_logger import METRICS_LOG_LEVEL
from hummingbot.market.bitfinex.bitfinex_market import BitfinexMarket

sys.path.insert(0, realpath(join(__file__, "../../../")))
logging.basicConfig(level=METRICS_LOG_LEVEL)


class BitfinexMarketUnitTest(unittest.TestCase):
    events: List[MarketEvent] = [
        MarketEvent.ReceivedAsset,
        MarketEvent.BuyOrderCompleted,
        MarketEvent.SellOrderCompleted,
        MarketEvent.WithdrawAsset,
        MarketEvent.OrderFilled,
        MarketEvent.OrderCancelled,
        MarketEvent.TransactionFailure,
        MarketEvent.BuyOrderCreated,
        MarketEvent.SellOrderCreated,
        MarketEvent.OrderCancelled
    ]

    market: BitfinexMarket
    market_logger: EventLogger
    stack: contextlib.ExitStack

    @classmethod
    def setUpClass(cls):
        cls.clock: Clock = Clock(ClockMode.REALTIME)
        cls.market: BitfinexMarket = BitfinexMarket(
            conf.bitfinex_api_key,
            conf.bitfinex_secret_key,
            trading_pairs=["tBTCUSD", "tETHUSD"]
        )
        print("Initializing Coinbase Pro market... this will take about a minute.")
        cls.ev_loop: asyncio.BaseEventLoop = asyncio.get_event_loop()
        cls.clock.add_iterator(cls.market)
        cls.stack = contextlib.ExitStack()
        cls._clock = cls.stack.enter_context(cls.clock)
        cls.ev_loop.run_until_complete(cls.wait_til_ready())
        print("Ready.")

    @classmethod
    def tearDownClass(cls) -> None:
        cls.stack.close()

    @classmethod
    async def wait_til_ready(cls):
        while True:
            now = time.time()
            next_iteration = now // 1.0 + 1
            if cls.market.ready:
                break
            else:
                await cls._clock.run_til(next_iteration)
            await asyncio.sleep(1.0)

    def setUp(self):
        self.db_path: str = realpath(join(__file__, "../bitfinex_test.sqlite"))
        try:
            os.unlink(self.db_path)
        except FileNotFoundError:
            pass

        self.market_logger = EventLogger()
        for event_tag in self.events:
            self.market.add_listener(event_tag, self.market_logger)

    def tearDown(self):
        for event_tag in self.events:
            self.market.remove_listener(event_tag, self.market_logger)
        self.market_logger = None

    async def run_parallel_async(self, *tasks):
        future: asyncio.Future = safe_ensure_future(safe_gather(*tasks))
        while not future.done():
            now = time.time()
            next_iteration = now // 1.0 + 1
            await self.clock.run_til(next_iteration)
        return future.result()

    def run_parallel(self, *tasks):
        return self.ev_loop.run_until_complete(self.run_parallel_async(*tasks))

    def test_get_fee(self):
<<<<<<< HEAD
        limit_fee: TradeFee = self.market.get_fee("ETH", "USDC", OrderType.LIMIT, TradeType.BUY, 1, 1)
        self.assertGreater(limit_fee.percent, 0)
        self.assertEqual(len(limit_fee.flat_fees), 0)
        market_fee: TradeFee = self.market.get_fee("ETH", "USDC", OrderType.MARKET, TradeType.BUY, 1)
        self.assertGreater(market_fee.percent, 0)
        self.assertEqual(len(market_fee.flat_fees), 0)
=======
        assert False
        # limit_fee: TradeFee = self.market.get_fee("ETH", "USDC", OrderType.LIMIT, TradeType.BUY, 1, 1)
        # self.assertGreater(limit_fee.percent, 0)
        # self.assertEqual(len(limit_fee.flat_fees), 0)
        # market_fee: TradeFee = self.market.get_fee("ETH", "USDC", OrderType.MARKET, TradeType.BUY, 1)
        # self.assertGreater(market_fee.percent, 0)
        # self.assertEqual(len(market_fee.flat_fees), 0)

    def test_minimum_order_size(self):
        amount = 0.001
        quantized_amount = self.market.quantize_order_amount("ETHUSD", amount)
        self.assertEqual(quantized_amount, 0)
>>>>>>> d9039a43
<|MERGE_RESOLUTION|>--- conflicted
+++ resolved
@@ -18,7 +18,10 @@
 from hummingbot.core.event.event_logger import EventLogger
 from hummingbot.core.event.events import (
     MarketEvent,
-    OrderType, TradeType, TradeFee)
+    OrderType,
+    TradeType,
+    TradeFee,
+)
 from hummingbot.core.utils.async_utils import (
     safe_ensure_future,
     safe_gather,
@@ -107,24 +110,14 @@
         return self.ev_loop.run_until_complete(self.run_parallel_async(*tasks))
 
     def test_get_fee(self):
-<<<<<<< HEAD
         limit_fee: TradeFee = self.market.get_fee("ETH", "USDC", OrderType.LIMIT, TradeType.BUY, 1, 1)
         self.assertGreater(limit_fee.percent, 0)
         self.assertEqual(len(limit_fee.flat_fees), 0)
         market_fee: TradeFee = self.market.get_fee("ETH", "USDC", OrderType.MARKET, TradeType.BUY, 1)
         self.assertGreater(market_fee.percent, 0)
         self.assertEqual(len(market_fee.flat_fees), 0)
-=======
-        assert False
-        # limit_fee: TradeFee = self.market.get_fee("ETH", "USDC", OrderType.LIMIT, TradeType.BUY, 1, 1)
-        # self.assertGreater(limit_fee.percent, 0)
-        # self.assertEqual(len(limit_fee.flat_fees), 0)
-        # market_fee: TradeFee = self.market.get_fee("ETH", "USDC", OrderType.MARKET, TradeType.BUY, 1)
-        # self.assertGreater(market_fee.percent, 0)
-        # self.assertEqual(len(market_fee.flat_fees), 0)
 
     def test_minimum_order_size(self):
         amount = 0.001
         quantized_amount = self.market.quantize_order_amount("ETHUSD", amount)
-        self.assertEqual(quantized_amount, 0)
->>>>>>> d9039a43
+        self.assertEqual(quantized_amount, 0)